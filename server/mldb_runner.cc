// This file is part of MLDB. Copyright 2015 Datacratic. All rights reserved.

/* mldb_runner.cc
   Jeremy Barnes, 12 December 2014
   Copyright (c) 2014 Datacratic Inc.  All rights reserved.

   Runner for MLDB.
*/

#include "mldb/arch/futex.h"
#include "mldb/server/mldb_server.h"
#include "mldb/server/plugin_resource.h"
#include "mldb/http/http_rest_proxy.h"
#include "mldb/credentials/credentials_daemon.h"
#include "mldb/vfs/filter_streams.h"
#include "mldb/utils/config.h"
#include <boost/filesystem.hpp>
#include <boost/program_options/cmdline.hpp>
#include <boost/program_options/options_description.hpp>
#include <boost/program_options/positional_options.hpp>
#include <boost/program_options/parsers.hpp>
#include <boost/program_options/variables_map.hpp>
#include <boost/algorithm/string.hpp>
#include <signal.h>


using namespace std;
using namespace Datacratic;
using namespace Datacratic::MLDB;
namespace fs = boost::filesystem;


constexpr int minimumWorkerThreads(4);

std::atomic<int> serviceShutdown(false);

void onSignal(int sig)
{
    serviceShutdown = true;
    ML::futex_wake(serviceShutdown);
}

struct CommandLineCredentialProvider: public CredentialProvider {

    CommandLineCredentialProvider(const std::vector<string> & credsStr)
    {
        set<string> resourceTypeSet;
        for (auto & c: credsStr) {
            creds.emplace_back(jsonDecodeStr<StoredCredentials>(c));
            resourceTypeSet.insert(creds.back().resourceType);
        }

        resourceTypePrefixes.insert(resourceTypePrefixes.begin(),
                                    resourceTypeSet.begin(),
                                    resourceTypeSet.end());
    }

    std::vector<std::string> resourceTypePrefixes;
    std::vector<StoredCredentials> creds;

    virtual std::vector<std::string>
    getResourceTypePrefixes() const
    {
        return resourceTypePrefixes;
    }

    virtual std::vector<Credential>
    getSync(const std::string & resourceType,
            const std::string & resource,
            const CredentialContext & context,
            Json::Value extraData) const
    {
        vector<Credential> result;

        for (auto & c: creds) {
            if (resourceType != c.resourceType)
                continue;
            if (resource.find(c.resource) != 0)
                continue;
            result.push_back(c.credential);
        }

        return result;
    }
};


int main(int argc, char ** argv)
{
    struct sigaction action;
    action.sa_handler = onSignal;
    sigemptyset(&action.sa_mask);
    action.sa_flags = 0;
    sigaction(SIGUSR2, &action, nullptr);

    using namespace boost::program_options;

    options_description configuration_options("Configuration options");
    options_description script_options("Script options");
    options_description plugin_options("Plugin options");

    int numThreads(16);
    // Defaults for operational characteristics
    string httpListenPort = "11700-18000";
    string httpListenHost = "0.0.0.0";
    string runScript;
    bool dontExitAfterScript = false;

    string cacheDir;
    string httpBaseUrl = "";

#if 0
    string peerListenPort = "18000-19000";
    string peerListenHost = "0.0.0.0";
    int peerPublishPort = -1;
    string peerPublishHost;
#endif
<<<<<<< HEAD
    string configurationPath; // path to the config store
    string configPath;  // path to the configuration file
    std::string staticAssetsPath = "mldb/static";
    std::string staticDocPath = "mldb/container_files/assets/doc";
=======
    string configurationPath;
    std::string staticAssetsPath = "mldb/container_files/public_html/resources";
    std::string staticDocPath = "mldb/container_files/public_html/doc";
>>>>>>> e032f3e8

    string etcdUri;
    string etcdPath;

    string scriptArgs;
    string scriptArgsUrl;

    // List of credentials to add.  Each should be in JSON format as a
    // 
    vector<string> addCredentials;
    string addCredentialsFromUrl;

    // List of directories to scan for plugins
    vector<string> pluginDirectory;

    bool muteFinalOutput = false;

    configuration_options.add_options()
#if 0
        ("etcd-uri", value(&etcdUri),
         "URI to connect to etcd")
        ("etcd-path", value(&etcdPath),
         "Base path in etcd")
#endif
        ("num-threads,t", value(&numThreads), "Number of HTTP worker threads")
        ("http-listen-port,p",
         value(&httpListenPort)->default_value(httpListenPort),
         "Port to listen on for HTTP")
        ("http-listen-host,h",
         value(&httpListenHost)->default_value(httpListenHost),
         "host to listen to")
        ("static-assets-path",
         value(&staticAssetsPath)->default_value(staticAssetsPath),
         "directory to serve static assets from")
        ("static-doc-path",
         value(&staticDocPath)->default_value(staticDocPath),
         "directory to serve documentation from")
        ("cache-dir", value(&cacheDir),
         "Cache directory to memory map large files and store downloads")
        
#if 0
        ("peer-listen-port,l",
         value(&peerListenPort)->default_value(peerListenPort),
         "port to listen to")
        ("peer-listen-host",
         value(&peerListenHost)->default_value(peerListenHost),
         "host to listen to")
        ("peer-publish-port,P",
         value(&peerPublishPort)->default_value(peerPublishPort),
         "port to publish for the outside world")
        ("peer-publish-host,H",
         value(&peerPublishHost)->default_value(peerPublishHost),
         "host to publish for the outside world")
#endif
        ("configuration-path,C",
         value(&configurationPath),
         "Path that persistent configuration is stored to allow the service " 
         "to stop and restart (file:// for filesystem or s3:// for S3 uri)")
        ("config-path", 
         value(&configPath),
         "Path to the mldb configuration.  This is optional. Configuration option "
         "in that file have acceptable default values.")
        ("hide-internal-entities",
         "Hide in the documentation entities that are not meant to be exposed")
        ("mute-final-output", bool_switch(&muteFinalOutput),
         "Mutes the output printed right before mldb_runner ends with an error"
         "condition")
        ("enable-access-log",
         "Enable the logging of each http request.  By default, the logging is disabled."
         "Specify this option to enable it.")
        ("http-base-url", value(&httpBaseUrl),
         "Prefix to prepend to all /doc urls.");

    script_options.add_options()
        ("run-script", value(&runScript),
         "Run the given script (JS or Python) and shutdown once done")
        ("script-args", value(&scriptArgs),
         "Provide the given (JSON) arguments to the script directly")
        ("script-args-url", value(&scriptArgsUrl),
         "Provide the given (JSON) arguments to the script loading from the given file")
        ("dont-exit-after-script", value(&dontExitAfterScript),
         "Don't exit immediately after running the script")
        ("add-credential", value(&addCredentials),
         "Add credential (see documentation for format) to MLDB before startup.  "
         "Multiple can be added per call.")
        ("add-credentials-from-url", value(&addCredentialsFromUrl),
         "Read credentials from file with list of JSON objects to add to MLDB before startup");

    plugin_options.add_options()
        ("plugin-directory", value(&pluginDirectory),
         "URL of directory to scan for plugins (can be added multiple times). "
         "Don't forget file://.");
    
    options_description all_opt;
    all_opt
        .add(configuration_options)
        .add(script_options)
        .add(plugin_options)
        .add_options()
        ("help", "print this message");
   
    variables_map vm;
    // command line has precendence over config
    store(command_line_parser(argc, argv)
          .options(all_opt)
          //.positional(p)
          .run(),
          vm);

    auto cmdConfig = Config::createFromProgramOptions(vm);
    
    if (vm.count("config-path")) {
        auto parsed_options = parse_config_file<char>(configPath.c_str(), all_opt, true);
        store(parsed_options, vm);
        auto fileConfig = Config::createFromProgramOptions(parsed_options);
    }

    notify(vm);

    if (vm.count("help")) {
        cerr << all_opt << endl;
        exit(1);
    }

    if (numThreads < minimumWorkerThreads) {
        cerr << ML::format("'num-threads' cannot be less than %d: %d\n",
                           minimumWorkerThreads, numThreads);
        exit(1);
    }

    // Add these first so that if needed they can be used to load the credentials
    // file
    if (!addCredentials.empty()) {
        try {
            CredentialProvider::registerProvider
                ("mldbCommandLineCredentials",
                 std::make_shared<CommandLineCredentialProvider>(addCredentials));
        }
        catch (const HttpReturnException & exc) {
            cerr << "error reading credentials from command line: "
                 << exc.what() << endl;
            cerr << jsonEncode(exc.details) << endl;
            return 1;
        }
        catch (const std::exception & exc) {
            cerr << "error reading credentials from command line: "
                 << exc.what() << endl;
            return 1;
        }
        JML_CATCH_ALL {
            cerr << "error reading credentials from command line: unknown error"
                 << endl;
            return 1;
        }
    }

    // Now load the credentials file
    if (!addCredentialsFromUrl.empty()) {
        try {
            filter_istream stream(addCredentialsFromUrl);
            vector<string> fileCredentials;
            while (stream) {
                Json::Value val = Json::parse(stream);
                if (val.type() == Json::arrayValue) {
                    for (auto & v: val) {
                        fileCredentials.push_back(v.toString());
                    }
                }
                else if (val.type() == Json::objectValue) {
                    fileCredentials.push_back(val.toString());
                }
                else if (val.type() == Json::nullValue) {
                    // skip
                }
                else throw ML::Exception("Couldn't understand credentials " + val.toString());
            }
            
            if (!fileCredentials.empty()) {
                CredentialProvider::registerProvider
                    ("mldbCredentialsUrl",
                     std::make_shared<CommandLineCredentialProvider>(fileCredentials));
            }
        }
        catch (const HttpReturnException & exc) {
            cerr << "error reading credentials from file "
                 << addCredentialsFromUrl
                 << ": " << exc.what()
                 << endl;
            cerr << jsonEncode(exc.details) << endl;
            return 1;
        }
        catch (const std::exception & exc) {
            cerr << "error reading credentials from file "
                 << addCredentialsFromUrl
                 << ": " << exc.what()
                 << endl;
            return 1;
        }
        JML_CATCH_ALL {
            cerr << "error reading credentials from file "
                 << addCredentialsFromUrl << ": unknown error"
                 << endl;
            return 1;
        }
    }


    bool enableAccessLog = vm.count("enable-access-log");
    bool hideInternalEntities = vm.count("hide-internal-entities");

    MldbServer server("mldb", etcdUri, etcdPath, enableAccessLog, httpBaseUrl);
    bool initSuccess = server.init(configurationPath, staticAssetsPath,
                                   staticDocPath, hideInternalEntities);

    // if the server initialization fails don't register plugins
    // but let MLDB starts with disabled features
    if (initSuccess) {
        // Set up the SSD cache, if configured
        if (!cacheDir.empty()) {
            server.setCacheDirectory(cacheDir);
        }

        // Scan each of our plugin directories
        for (auto & d: pluginDirectory) {
            server.scanPlugins(d);
        }
    }
    
    server.httpBoundAddress = server.bindTcp(httpListenPort, httpListenHost);
    server.router.addAutodocRoute("/autodoc", "/v1/help", "autodoc");
    server.threadPool->ensureThreads(numThreads);
    server.httpEndpoint->allowAllOrigins();

    server.start();

    cerr << "\n\nMLDB ready\n\n\n";

    if (!runScript.empty()) {
        // Run the script that implements the example

        fs::path path(runScript);
        string extension = path.extension().string();
        string runner = "";
        if     (extension == ".js")   runner = "javascript";
        else if(extension == ".py")   runner = "python";
        else throw ML::Exception("Unsupported extension '" +extension+ "'");

        HttpRestProxy proxy(server.httpBoundAddress);
        
        PluginResource config;
        if (runScript.find("://") == string::npos)
            config.address = "file://" + runScript;
        else config.address = runScript;

        // Get arguments
        if (!scriptArgsUrl.empty()) {
            try {
                filter_istream stream(scriptArgsUrl);
                Json::Value args = Json::parse(stream);
                config.args = args;
            } catch (const HttpReturnException & exc) {
                cerr << "error reading script arguments from url "
                     << scriptArgsUrl
                     << ": " << exc.what()
                     << endl;
                cerr << jsonEncode(exc.details) << endl;
                return 1;
            } catch (const std::exception & exc) {
                cerr << "error reading script arguments from url "
                     << scriptArgsUrl
                     << ": " << exc.what()
                     << endl;
                return 1;
            }
        }
        else if (!scriptArgs.empty()) {
            try {
                Json::Value args = Json::parse(scriptArgs);
                config.args = args;
            } catch (const std::exception & exc) {
                cerr << "error reading script arguments from command line: "
                     << exc.what() << endl;
                return 1;
            }
        }

        auto output = proxy.post("/v1/types/plugins/" + runner + "/routes/run",
                                 jsonEncode(config));
        
        bool success = false;

        auto result = output.jsonBody();
        if (result["result"] == "success")
            success = true;

        if (!success) {
            if (!muteFinalOutput) {
                cerr << output << endl;
            }
            return 1;  // startup script didn't succeed
        }

        if (!dontExitAfterScript) {
            return 0;
        }
    }

    while (!serviceShutdown) {
        ML::futex_wait(serviceShutdown, false, 10.0);
    }

    cerr << "shutting down" << endl;
    server.shutdown();
}<|MERGE_RESOLUTION|>--- conflicted
+++ resolved
@@ -115,16 +115,10 @@
     int peerPublishPort = -1;
     string peerPublishHost;
 #endif
-<<<<<<< HEAD
     string configurationPath; // path to the config store
     string configPath;  // path to the configuration file
-    std::string staticAssetsPath = "mldb/static";
-    std::string staticDocPath = "mldb/container_files/assets/doc";
-=======
-    string configurationPath;
     std::string staticAssetsPath = "mldb/container_files/public_html/resources";
     std::string staticDocPath = "mldb/container_files/public_html/doc";
->>>>>>> e032f3e8
 
     string etcdUri;
     string etcdPath;
