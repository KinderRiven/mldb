--- conflicted
+++ resolved
@@ -77,12 +77,8 @@
            const std::string & httpBaseUrl)
     : ServicePeer(serviceName, "MLDB", "global", enableAccessLog),
       EventRecorder(serviceName, std::make_shared<NullEventService>()),
-<<<<<<< HEAD
-      versionNode(nullptr),
+      httpBaseUrl(httpBaseUrl), versionNode(nullptr),
       logger(getMldbLog<MldbServer>())
-=======
-      httpBaseUrl(httpBaseUrl), versionNode(nullptr)
->>>>>>> 9e6f066c
 {
     // Don't allow URIs without a scheme
     setGlobalAcceptUrisWithoutScheme(false);
