/** execution_pipeline.cc                                          -*- C++ -*-
    Jeremy Barnes, 27 August 2015
    Copyright (c) 2015 Datacratic Inc.  All rights reserved.

    This file is part of MLDB. Copyright 2015 Datacratic. All rights reserved.
*/

#include "execution_pipeline.h"
#include "execution_pipeline_impl.h"
#include "mldb/http/http_exception.h"
#include "mldb/types/basic_value_descriptions.h"
#include "mldb/jml/utils/smart_ptr_utils.h"

using namespace std;


namespace Datacratic {
namespace MLDB {


/*****************************************************************************/
/* PIPELINE RESULTS                                                          */
/*****************************************************************************/

DEFINE_STRUCTURE_DESCRIPTION(PipelineResults);

PipelineResultsDescription::
PipelineResultsDescription()
{
    addField("values", &PipelineResults::values,
             "Values in the pipeline results up to this point");
    //addField("group", &PipelineResults::group,
    //         "Group of values in this result");
}


/*****************************************************************************/
/* LEXICAL SCOPE                                                             */
/*****************************************************************************/

LexicalScope::
~LexicalScope()
{
}

std::set<Utf8String>
LexicalScope::
tableNames() const
{
    Utf8String a = as();
    if (!a.empty())
        return { a };
    else return { };
}


/*****************************************************************************/
/* PIPELINE EXPRESSION SCOPE                                                 */
/*****************************************************************************/

PipelineExpressionScope::
PipelineExpressionScope(std::shared_ptr<SqlBindingScope> outerScope)
    : outerScope_(outerScope)
{

}

PipelineExpressionScope::
~PipelineExpressionScope()
{
}

std::shared_ptr<PipelineExpressionScope>
PipelineExpressionScope::
tableScope(std::shared_ptr<LexicalScope> table)
{
    auto result = std::make_shared<PipelineExpressionScope>(*this);

    TableEntry entry(table, numOutputFields());
    Utf8String asName = table->as();

    result->defaultTables.emplace_back(entry);
    if (!asName.empty())
        result->tables[asName] = entry;
    result->parent_ = shared_from_this();

    auto outputAdded = table->outputAdded(); 

    result->outputInfo_.insert(result->outputInfo_.end(),
                               std::make_move_iterator(outputAdded.begin()),
                               std::make_move_iterator(outputAdded.end()));

    //cerr << "table scope for " << ML::type_name(*table) << " goes from "
    //     << entry.fieldOffset << " to " << result->numOutputFields()
    //     << endl;

    return result;
}

std::shared_ptr<PipelineExpressionScope>
PipelineExpressionScope::
parameterScope(GetParamInfo getParamInfo,
               std::vector<std::shared_ptr<ExpressionValueInfo> > outputAdded) const
{
    auto result = std::make_shared<PipelineExpressionScope>(*this);
    result->getParamInfo_ = std::move(getParamInfo);
    result->parent_ = shared_from_this();
    result->outputInfo_.insert(result->outputInfo_.end(),
                               std::make_move_iterator(outputAdded.begin()),
                               std::make_move_iterator(outputAdded.end()));

    //cerr << "parameter scope goes from "
    //     << numOutputFields() << " to " << result->numOutputFields()
    //     << endl;
    return result;
}

std::shared_ptr<PipelineExpressionScope>
PipelineExpressionScope::
selectScope(std::vector<std::shared_ptr<ExpressionValueInfo> > outputAdded) const
{
    auto result = std::make_shared<PipelineExpressionScope>(*this);
    result->parent_ = shared_from_this();
    result->outputInfo_.insert(result->outputInfo_.end(),
                               std::make_move_iterator(outputAdded.begin()),
                               std::make_move_iterator(outputAdded.end()));

    //cerr << "select scope goes from "
    //     << numOutputFields() << " to " << result->numOutputFields()
    //     << endl;

    return result;
}

ColumnGetter
PipelineExpressionScope::
doGetColumn(const Utf8String & tableName, const ColumnName & columnName)
{
    //cerr << "doGetColumn with tableName " << tableName
    //     << " and variable name " << columnName << endl;

    if (tableName.empty()) {
        if (defaultTables.empty()) {

            cerr << "tables in scope: ";
            for (auto & t: tables)
                cerr << t.first;
            cerr << endl;
            throw HttpReturnException(500, "Get variable without table name with no default table in scope",
                                      "columnName", columnName);
        }
        return defaultTables.back().doGetColumn(columnName);
    }
    else {
        // Otherwise, look in the table scope
        auto it = tables.find(tableName);
        if (it != tables.end()) {
            return it->second.doGetColumn(columnName);
        }
    }        

    // Otherwise, look for it in the enclosing scope
    return outerScope_->doGetColumn(tableName, columnName);
}

GetAllColumnsOutput 
PipelineExpressionScope::
doGetAllColumns(const Utf8String & tableName,
                std::function<ColumnName (const ColumnName &)> keep)
{
    if (tableName.empty()) {
        if (defaultTables.empty())
            throw HttpReturnException(500, "Get variable without table name with no default table in scope");
        return defaultTables.back().doGetAllColumns(keep);
    }
    else {
        // Otherwise, look in the table scope
        auto it = tables.find(tableName);
        if (it != tables.end()) {
            return it->second.doGetAllColumns(keep);
        }
    }        

    return outerScope_->doGetAllColumns(tableName, keep);
}

BoundFunction
PipelineExpressionScope::
doGetFunction(const Utf8String & tableName,
              const Utf8String & functionName,
              const std::vector<BoundSqlExpression> & args,
              SqlBindingScope & argScope)
{
    if (tableName.empty()) {
        for (const TableEntry & t: defaultTables) {
            BoundFunction r = t.doGetFunction(functionName, args, argScope);
            if (r)
                return r;
        }

        for (auto & t: tables) {
            if (functionName.startsWith(t.first)) {
                Utf8String suffix = functionName;
                suffix.removePrefix(t.first);
                return t.second.doGetFunction(suffix, args, argScope);
            }
        }
    }
    else {
        // Otherwise, look in the table scope
        auto it = tables.find(tableName);
        if (it != tables.end()) {
            return it->second.doGetFunction(functionName, args, argScope);
        }
    }        

    return outerScope_->doGetFunction(tableName, functionName, args, argScope);
}

ColumnFunction
PipelineExpressionScope::
doGetColumnFunction(const Utf8String & functionName)
{
    return outerScope_->doGetColumnFunction(functionName);
}

ColumnGetter
PipelineExpressionScope::
doGetBoundParameter(const Utf8String & paramName)
{
    //cerr << "doGetBoundParameter for " << paramName << endl;
    if (!getParamInfo_)
        return ColumnGetter();

    auto info = getParamInfo_(paramName);
    if (!info)
        return ColumnGetter();

    auto exec = [=] (const SqlRowScope & rowScope,
                     ExpressionValue & storage,
                     const VariableFilter & filter) -> const ExpressionValue &
        {
            auto & row = rowScope.as<PipelineResults>();
            return storage = std::move(row.getParam(paramName));
        };
        
    return { exec, info };
}

ColumnName
PipelineExpressionScope::
doResolveTableName(const ColumnName & fullVariableName,
                   Utf8String &tableName) const
{
    for (auto & t: tables) {
        if (fullVariableName.startsWith(t.first)) {
            tableName = t.first;
            return fullVariableName.removePrefix();
        }
    }

    return fullVariableName;
}

std::vector<Utf8String>
PipelineExpressionScope::
getTableNames() const
{
    std::vector<Utf8String> result;
    for (auto & t: defaultTables) {
        if (!t.scope)
            continue;
        std::set<Utf8String> n = t.scope->tableNames();
        result.insert(result.end(), n.begin(), n.end());
    }

    for (auto & t: tables) {
        result.push_back(t.first);
    }

    std::sort(result.begin(), result.end());
    result.erase(std::unique(result.begin(), result.end()),
                 result.end());

    return result;
}

MldbServer * 
PipelineExpressionScope::
getMldbServer() const
{
    return outerScope_->getMldbServer();
}

std::shared_ptr<Dataset>
PipelineExpressionScope::
doGetDataset(const Utf8String & datasetName)
{
    return outerScope_->doGetDataset(datasetName);
}

std::shared_ptr<Dataset>
PipelineExpressionScope::
doGetDatasetFromConfig(const Any & datasetConfig)
{
     return outerScope_->doGetDatasetFromConfig(datasetConfig);
}

PipelineExpressionScope::TableEntry::
TableEntry(std::shared_ptr<LexicalScope> scope,
           int fieldOffset)
    : scope(scope), fieldOffset(fieldOffset)
{
}

ColumnGetter
PipelineExpressionScope::TableEntry::
doGetColumn(const ColumnName & columnName) const
{
    return scope->doGetColumn(columnName, fieldOffset);
}
    
GetAllColumnsOutput
PipelineExpressionScope::TableEntry::
doGetAllColumns(std::function<ColumnName (const ColumnName &)> keep) const
{
    return scope->doGetAllColumns(keep, fieldOffset);
}

BoundFunction
PipelineExpressionScope::TableEntry::
doGetFunction(const Utf8String & functionName,
              const std::vector<BoundSqlExpression> & args,
              SqlBindingScope & argScope) const
{
    return scope->doGetFunction(functionName, args, fieldOffset, argScope);
}

/*****************************************************************************/
/* ELEMENT EXECUTOR                                                          */
/*****************************************************************************/

bool
ElementExecutor::
takeAll(std::function<bool (std::shared_ptr<PipelineResults> &)> onResult)
{
    std::shared_ptr<PipelineResults> res;
    while ((res = take()))
        if (!onResult(res))
            return false;
    return true;
}

/*****************************************************************************/
/* PIPELINE ELEMENT                                                          */
/*****************************************************************************/

std::shared_ptr<PipelineElement>
PipelineElement::
root(std::shared_ptr<SqlBindingScope> scope)
{
    return std::make_shared<RootElement>(scope);
}

std::shared_ptr<PipelineElement>
PipelineElement::
root(SqlBindingScope & scope)
{
    return std::make_shared<RootElement>(ML::make_unowned_sp(scope));
}
    
std::shared_ptr<PipelineElement>
PipelineElement::
root()
{
    return std::make_shared<RootElement>(std::make_shared<SqlBindingScope>());
}

std::shared_ptr<PipelineElement>
PipelineElement::
params(std::function<std::shared_ptr<ExpressionValueInfo> (const Utf8String & name)> getParamInfo)
{
    return std::make_shared<ParamsElement>(shared_from_this(), std::move(getParamInfo));
}

std::shared_ptr<PipelineElement>
PipelineElement::
from(std::shared_ptr<TableExpression> from,
     WhenExpression when,
     SelectExpression select,
     std::shared_ptr<SqlExpression> where,
     OrderByExpression orderBy,
     GetParamInfo getParamInfo)
{
<<<<<<< HEAD
    return std::make_shared<FromElement>(shared_from_this(), from, when,
                                         select, where, orderBy, getParamInfo);
=======
    return std::make_shared<FromElement>(shared_from_this(), from,
                                         BoundTableExpression(),
                                         when,
                                         select, where, orderBy);
>>>>>>> ff810609
}

std::shared_ptr<PipelineElement>
PipelineElement::
from(std::shared_ptr<TableExpression> from,
     BoundTableExpression boundFrom,
     WhenExpression when,
     SelectExpression select,
     std::shared_ptr<SqlExpression> where,
     OrderByExpression orderBy)
{
    return std::make_shared<FromElement>(shared_from_this(), from, boundFrom,
                                         when, select, where, orderBy);
}

std::shared_ptr<PipelineElement>
PipelineElement::
join(std::shared_ptr<TableExpression> left,
     std::shared_ptr<TableExpression> right,
     std::shared_ptr<SqlExpression> on,
     JoinQualification joinQualification,
     SelectExpression select,
     std::shared_ptr<SqlExpression> where,
     OrderByExpression orderBy)
{
    return std::make_shared<JoinElement>(shared_from_this(),
                                         std::move(left),
                                         BoundTableExpression(),
                                         std::move(right),
                                         BoundTableExpression(),
                                         std::move(on),
                                         joinQualification,
                                         std::move(select),
                                         std::move(where),
                                         std::move(orderBy));
}

std::shared_ptr<PipelineElement>
PipelineElement::
join(std::shared_ptr<TableExpression> left,
     BoundTableExpression boundLeft,
     std::shared_ptr<TableExpression> right,
     BoundTableExpression boundRight,
     std::shared_ptr<SqlExpression> on,
     JoinQualification joinQualification,
     SelectExpression select,
     std::shared_ptr<SqlExpression> where,
     OrderByExpression orderBy)
{
    return std::make_shared<JoinElement>(shared_from_this(),
                                         std::move(left),
                                         std::move(boundLeft),
                                         std::move(right),
                                         std::move(boundRight),
                                         std::move(on),
                                         joinQualification,
                                         std::move(select),
                                         std::move(where),
                                         std::move(orderBy));
}

std::shared_ptr<PipelineElement>
PipelineElement::
where(std::shared_ptr<SqlExpression> where)
{
    return std::make_shared<FilterWhereElement>(shared_from_this(), where);
}

std::shared_ptr<PipelineElement>
PipelineElement::
select(SelectExpression select)
{
    return std::make_shared<SelectElement>(shared_from_this(), select);
}

std::shared_ptr<PipelineElement>
PipelineElement::
select(std::shared_ptr<SqlExpression> select)
{
    if (!select)
        return shared_from_this();
    return std::make_shared<SelectElement>(shared_from_this(), select);
}

std::shared_ptr<PipelineElement>
PipelineElement::
select(const OrderByExpression & orderBy)
{
    std::shared_ptr<PipelineElement> result = shared_from_this();
    for (auto & c: orderBy.clauses) {
        result = result->select(c.first);
    }
    return result;
}

std::shared_ptr<PipelineElement>
PipelineElement::
select(const TupleExpression & tup)
{
    std::shared_ptr<PipelineElement> result = shared_from_this();
    for (auto & c: tup.clauses) {
        result = result->select(c);
    }
    return result;
}

std::shared_ptr<PipelineElement>
PipelineElement::
sort(OrderByExpression orderBy)
{
    return std::make_shared<OrderByElement>(shared_from_this(), orderBy);
}

std::shared_ptr<PipelineElement>
PipelineElement::
partition(int numElements)
{
    return std::make_shared<PartitionElement>(shared_from_this(), numElements);
}

std::shared_ptr<PipelineElement>
PipelineElement::
statement(SelectStatement& stm, GetParamInfo getParamInfo)
{
    auto root = shared_from_this();

    bool hasGroupBy = !stm.groupBy.empty();
    std::vector< std::shared_ptr<SqlExpression> > aggregators = stm.select.findAggregators(hasGroupBy);

    if (!hasGroupBy && !aggregators.empty()) {
        //if we have no group by but aggregators, make a universal group
        stm.groupBy.clauses.emplace_back(SqlExpression::parse("1"));
        hasGroupBy = true;
    }

    if (hasGroupBy) {

        return root
            ->params(getParamInfo)
            ->from(stm.from, stm.when,
                   SelectExpression::STAR, stm.where,
                   OrderByExpression(), getParamInfo)
            ->where(stm.where)
            ->select(stm.groupBy)
            ->sort(stm.groupBy)
            ->partition(stm.groupBy.clauses.size())
            ->where(stm.having)
            ->select(stm.orderBy)
            ->sort(stm.orderBy)
            ->select(stm.rowName)  // second last element is rowname
            ->select(stm.select);
    }
    else {

        return root
            ->params(getParamInfo)
            ->from(stm.from, stm.when,
                   SelectExpression::STAR, stm.where,
                   OrderByExpression(), getParamInfo)
            ->where(stm.where)
            ->select(stm.orderBy)
            ->sort(stm.orderBy)
            ->select(stm.rowName)  // second last element is rowname
            ->select(stm.select);
    }
}

} // namespace MLDB
} // namespace Datacratic<|MERGE_RESOLUTION|>--- conflicted
+++ resolved
@@ -392,15 +392,10 @@
      OrderByExpression orderBy,
      GetParamInfo getParamInfo)
 {
-<<<<<<< HEAD
-    return std::make_shared<FromElement>(shared_from_this(), from, when,
-                                         select, where, orderBy, getParamInfo);
-=======
-    return std::make_shared<FromElement>(shared_from_this(), from,
+    return std::make_shared<FromElement>(shared_from_this(), from, 
                                          BoundTableExpression(),
                                          when,
-                                         select, where, orderBy);
->>>>>>> ff810609
+                                         select, where, orderBy, getParamInfo);
 }
 
 std::shared_ptr<PipelineElement>
