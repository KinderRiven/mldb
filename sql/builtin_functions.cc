--- conflicted
+++ resolved
@@ -3222,79 +3222,23 @@
     }
 }
 
-<<<<<<< HEAD
-=======
-BoundFunction fetcher(const std::vector<BoundSqlExpression> & args)
+BoundFunction static_is_constant(const std::vector<BoundSqlExpression> & args)
 {
     checkArgsSize(args.size(), 1);
 
-    vector<KnownColumn> columnsInfo;
-    columnsInfo.emplace_back(Path("content"), make_shared<BlobValueInfo>(),
-                             ColumnSparsity::COLUMN_IS_DENSE);
-    columnsInfo.emplace_back(Path("error"), make_shared<StringValueInfo>(),
-                             ColumnSparsity::COLUMN_IS_DENSE);
+    bool isConst = args[0].metadata.isConstant;
+
     auto outputInfo
-        = std::make_shared<RowValueInfo>(columnsInfo);
-    return {[=] (const std::vector<ExpressionValue> & args,
-                 const SqlRowScope & scope) -> ExpressionValue
-            {
-
-                StructValue result;
-                auto content = ExpressionValue::null(Date::notADate());
-                auto error = ExpressionValue::null(Date::notADate());
-                try {
-                    filter_istream stream(args[0].toString(),
-                                          { { "mapped", "true" } });
-
-                    FsObjectInfo info = stream.info();
-
-                    const char * mappedAddr;
-                    size_t mappedSize;
-                    std::tie(mappedAddr, mappedSize) = stream.mapped();
-
-                    CellValue blob;
-                    if (mappedAddr) {
-                        blob = CellValue::blob(mappedAddr, mappedSize);
-                    }
-                    else {
-                        std::ostringstream streamo;
-                        streamo << stream.rdbuf();
-                        blob = CellValue::blob(streamo.str());
-                    }
-                    content = ExpressionValue(std::move(blob),
-                                              info.lastModified);
-                }
-                JML_CATCH_ALL {
-                    error = ExpressionValue(ML::getExceptionString(),
-                                            Date::now());
-                }
-                result.emplace_back("content", content);
-                result.emplace_back("error", error);
-                return result;
+        = std::make_shared<BooleanValueInfo>();
+    return {[=] (const std::vector<ExpressionValue> & args,
+                 const SqlRowScope & scope) -> ExpressionValue
+            {
+                return ExpressionValue(isConst, args[0].getEffectiveTimestamp());
             },
             outputInfo
         };
 }
-static RegisterBuiltin registerFetcherFunction(fetcher, "fetcher");
-
-BoundFunction static_is_constant(const std::vector<BoundSqlExpression> & args)
-{
-    checkArgsSize(args.size(), 1);
-
-    bool isConst = args[0].metadata.isConstant;
-
-    auto outputInfo
-        = std::make_shared<BooleanValueInfo>();
-    return {[=] (const std::vector<ExpressionValue> & args,
-                 const SqlRowScope & scope) -> ExpressionValue
-            {
-                return ExpressionValue(isConst, args[0].getEffectiveTimestamp());
-            },
-            outputInfo
-        };
-}
 static RegisterBuiltin registerIsConstFunction(static_is_constant, "__isconst");
 
->>>>>>> 40f42af2
 } // namespace Builtins
 } // namespace MLDB
