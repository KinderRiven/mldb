--- conflicted
+++ resolved
@@ -987,11 +987,8 @@
 
 BoundFunction get_bound_unpack_json(const std::vector<BoundSqlExpression> & args)
 {
-<<<<<<< HEAD
     // Comma separated list, first is row name, rest are row columns
     checkArgsSize(args.size(), 1);
-=======
->>>>>>> 97c87234
 
     return {[=] (const std::vector<ExpressionValue> & args,
                  const SqlRowScope & context) -> ExpressionValue
