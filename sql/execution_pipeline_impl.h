--- conflicted
+++ resolved
@@ -469,15 +469,9 @@
                 BoundTableExpression boundFrom_,
                 WhenExpression when_,
                 SelectExpression select_ = SelectExpression::parse("*"),
-<<<<<<< HEAD
                 std::shared_ptr<SqlExpression> where_ = SqlExpression::parse("true"),
                 OrderByExpression orderBy_ = OrderByExpression(),
                 GetParamInfo params_ = nullptr);
-=======
-                std::shared_ptr<SqlExpression> where_
-                    = SqlExpression::parse("true"),
-                OrderByExpression orderBy_ = OrderByExpression());
->>>>>>> ff810609
     
     std::shared_ptr<PipelineElement> root;
     std::shared_ptr<TableExpression> from;
