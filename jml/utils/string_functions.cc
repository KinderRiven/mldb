--- conflicted
+++ resolved
@@ -218,17 +218,9 @@
 {
     size_t len = other.size();
 
-<<<<<<< HEAD
-    size_t start;
-    for (start = 0; start < len; start++) {
-        if (other[start] != ' ' && other[start] != '\t') {
-            break;
-        }
-=======
     size_t start(0);
     while (start < len && isspace_nolocale(other[start])) {
         start++;
->>>>>>> bddae097
     }
 
     size_t end(len);
