# SQL Value Expressions

An SQL Value Expression is the basic building block of an SQL query: it is an expression that evaluates to a single value. A value expression is either a constant, a column reference, or the result of applying operators and/or functions to constants and/or column references.

## Table of Contents

* [Constants](#constants)
* [Column references](#Columnreferences)
* [Operators](#constants)
* [Calling Functions](#CallingFunctions)
* [List of Built-in Functions](#builtinfunctions)
* [List of Built-in Aggregate Functions](#aggregatefunctions)


## <a name="constants"></a>Constants

A Value expression can include [literal representations of constants](TypeSystem.md) such as numbers and strings etc.

## <a name="Columnreferences"></a>Column references

To refer to a column, you use its name, which is the string representation of its path, as explained in the [Intro to Datasets](../datasets/Datasets.md) and must be used in accordance with the [quoting rules](Sql.md).  So to read the value of the column `x` and add one, use `x + 1`.

> **Unlike in conventional SQL,** references to non-existent columns are always evaluated as `NULL`. A common mistake is to use double-quotes to represent a string, which usually results in a reference to a non-existent column, and therefore `NULL`.

### Referring to columns by dataset

When querying a single dataset, it is allowed but unnecessary to specify the name of that dataset when referring a column. However, in some cases, 
the query will run on several datasets (See [From Expression](FromExpression.md)). In those cases, you need to specify the name or alias of the dataset the desired column is from using a 
`.` operator.
For example, to refer the column `y` from a dataset whose name or alias is `x`, you must use `x.y` in the value expression. 

If the dataset has been aliased (e.g. `FROM dataset AS x`), you **must** use the alias `x` instead of the original name `dataset`.

## <a name="operators"></a>Operators

The following standard SQL operators are supported by MLDB.  An
operator with lower precedence binds tighter than one with a
higher predecence, so for example `x + y * z` is the same as
`x + (y * z)`.  Expressions at the same precedence level are 
always left associative, that is the expression
`x / y % z` is evaluated as `(x / y) % z`.

  Operator  |  Type              | Precedence 
:----------:|:--------------------:|:------------:
     `.`      |  indirection  |          0 
     `@`      |  timestamp association  |          0 
     `~`      |  unary arithmetic  |          1 
     `*` , `/` , `%`      |  binary arithmetic |          2 
     `+` , `-`      |  unary arithmetic  |          3 
     `+` , `-`      |  binary arithmetic |          3 
     `&` , <code>&#124;</code> , `^`      |  binary bitwise    |          3 
     `=` , `!=`, `>` , `<` , `>=` , `<=`       |  binary comparison |          4 
     `NOT`    |  unary boolean     |          5 
     `AND`    |  binary boolean    |          6 
     `OR`     |  binary boolean    |          7 

<!--
     ALL      unary unimp                 7  All true 
     ANY      unary unimp                 7  Any true 
     SOME     unary unimp                 7  Some true

     BETWEEN  unary unimp                 7  Between operator 
     IN       unary unimp                 7  In operator 
     LIKE     unary unimp                 7  Like operator 

-->

### Operators on time values

Timestamps and time intervals have specific rules when using binary operators. Here are the supported operators and 
the types that will result from each operation:


  Operator  |  Left hand Value    |    Right Hand Value  | Resulting type   
  :--------:|---------------------|----------------------|-----------------
     `+` , `-`      |  Timestamp          |    Number*           | Timestamp       
     `+` , `-`      |  Timestamp          |    Time Interval     | Timestamp
     `+` , `-`      |  Time Interval      |    Number*           | Time Interval 
     `+` , `-`      |  Time Interval      |    Time Interval     | Time Interval 
     `*` , `/`      |  Time Interval      |    Number           | Time Interval    


*When used in conjunction with Timestamps or Time Intervals, Numbers implicitly represent days.


Note that the operators `+` and `*` are commutative in all cases.


### `BETWEEN` expressions

SQL `BETWEEN` expressions are a shorthand way of testing for an
open interval.  The expression `x BETWEEN y AND z` is the same as `x >= y AND x <= z` except that the `x` expression will only be evaluated once.
It has the same precedence as binary comparisons (`=` , `!=`, `>` , `<` , `>=` , `<=`).


### `CASE` expressions

SQL `CASE` expressions are used to return different expressions
depending upon the value or truth of an expression.  There are two flavors:

Simple case statements, which look like

```sql
CASE expr
  WHEN val1 THEN result1
  WHEN val2 THEN result2
  ELSE result3
END
```

for example,

```sql
CASE x % 2
  WHEN 0 THEN 'even'
  ELSE 'odd'
END
```

Matched case statements, which look like

```sql
CASE
  WHEN boolean1 THEN result1
  WHEN boolean2 THEN result2
  ELSE result3
END
```

for example,

```sql
CASE
  WHEN x % 15 = 0 THEN 'multiple of 5 and 3'
  WHEN x % 5 = 0 THEN 'multiple of 5'
  WHEN x % 3 = 0 THEN 'multiple of 3'
  ELSE 'very approximately prime'
END
```

In both cases, there are an arbitrary number of `WHEN` clauses and the `ELSE` clauses are
optional. If no `ELSE` clause is present and no `WHEN` clause matches, the result is `null`.

### `CAST` expressions

SQL `CAST` expressions allow the type of an expression to be coerced
into another type.  The main use is to convert between strings and
numbers. See also [the MLDB Type System](TypeSystem.md).

The syntax is

```sql
CAST (expression AS type)
```

where `expression` is any SQL value expression, and `type` is one of the
following:

  - string
  - integer
  - number
  - boolean
  - timestamp
  - path

The integer, number and boolean conversions will work with strings
and other numbers.

The timestamp conversions will work with strings, which MUST be
[ISO 8601] (http://en.wikipedia.org/wiki/ISO_8601) strings,
and numbers, which are assumed to represent seconds since the 1st of
January, 1970, GMT.

A `NULL` value will always cast to a `NULL` value.  In addition, if it
is not possible to convert a value, then a `NULL` will be returned.

### IS [NOT] expressions

These expressions are used to test the type or value of an expression.
They bind tightly, that is to say that `x + 1 IS NOT NULL` would be
interpreted as `x + (1 IS NOT NULL)`, which is probably not what was
intended. See also [the MLDB Type System](TypeSystem.md).

- `expr IS [NOT] NULL` tests if the given expression is of null type
- `expr IS [NOT] TRUE` tests if the given expression evaluates to true
- `expr IS [NOT] FALSE` tests if the given expression evaluates to false
- `expr IS [NOT] STRING` tests if the given expression is a string
- `expr IS [NOT] NUMBER` tests if the given expression is a number
- `expr IS [NOT] INTEGER` tests if the given expression is an integer
- `expr IS [NOT] TIMESTAMP` tests if the given expression is a timestamp
- `expr IS [NOT] INTERVAL` tests if the given expression is a time interval

### [NOT] IN expression

This expression tests if the value in the left hand side is (or is not) included
in a set of values on the right hand side.  There are four ways to specify the set on the right hand side:

1.  As a sub-select (`x IN (SELECT ...)`)
2.  As an explicit tuple (`x IN (val1, val2, ...)`)
3.  As the keys of a row expression (`x IN (KEYS OF expr)`)
4.  As the values of a row expression (`x IN (VALUES OF expr)`)

The first two are standard SQL; the second two are MLDB extensions and are
made possible by MLDB's sparse data model. It has the same precedence as the unary not (`NOT`).

#### IN expression with sub-select

The right hand side can be the result of a sub `SELECT` statement.
For example `expr IN (SELECT x FROM dataset)` will test if the value
expressed by `expr` is equal to any of the values in the x column of
the dataset. If the `SELECT` statement returns more than a single column,
they will all be tested (this is different from standard SQL, which will
ignore all but the first column, and due to MLDB's sparse column model).

#### IN expression with explicit tuple expression

For example: `expr IN (3,5,7,11)`

#### IN (KEYS OF ...) expression

For example: `expr IN (KEYS OF tokenize('sentence'))`

That will evaluate to true if expr is a word within the given sentence.

#### IN (VALUES OF ...) expression

For example: `expr IN (VALUES OF [3, 5, 7, 11])`

is equivalent to expr IN (3, 5, 7, 11), but allows a full row expression
to be used to construct the set, rather than enumerating tuple elements.

### [NOT] LIKE expression

This expression tests if a string on the left-hand side matches an SQL wildcard pattern on the right hand side.

The `%` character will substitute for 0 or more characters. For example: `x LIKE 'abc%'` will test if x is a string that starts with `abc`.

The `_` character will substitute for a single character. For example: `x LIKE 'a_a'` will test if x is a string that has 3 characters that starts and ends with `a`.

For more intricate patterns, you can use the `regex_match` function.

This expression has the same precedence as the unary not (`NOT`).

## <a name="CallingFunctions"></a>Calling Functions</h2>

Built-in functions (see below for a list) can accept multiple arguments of any type and return a single value of any type and can be applied by name with parameters in parentheses, for example:

```sql
built_in_function(1, 'a')
```

[User-defined functions](../functions/Functions.md) are applied in the same way except that they always accept a single row-valued input value as an argument and return a single row-valued output, for example:

```sql
user_defined_function( {some_number: 1, some_string: 'a'} )
```

It can also accept the row returned from another user-defined function, for example:

```sql
user_defined_function_a(user_defined_function_b( {some_number: 1, some_string: 'a'} ))
```

Furthermore, since it is frequently necessary to access a subset of the columns from the output of a user-defined function, their application can be followed by an accessor in square brackets, for example:

```sql
user_defined_function( {some_number: 1, some_string: 'a'} )[ <accessor> ]
```

* If `accessor` is a column name, then the value of that column will be returned
* If `accessor` is a row, then a row will be returned.

Let's look at a hypothetical user-defined function with name `example` whose type defined the following input and output values:

* Input
  * `x`: integer
  * `y`: row of integers
* Output:
  * `scaled_y`: embedding of integers, each of which is the corresponding value of `y` times `x`
  * `sum_scaled_y`: integer, the sum of the values of `scaled_y` 
  * `input_length`: number of columns in `y`

Accessing the `sum_scaled_y` output value would look like: 

```sql
example( {x: 10, y: [1, 2, 3]} )[sum_scaled_y]
```

Accessing a row containing only the `sum_scaled_y` and `input_length` output values would look like: 

```sql
example( {x: 10, y: [1, 2, 3]} )[ {sum_scaled_y, input_length} ]
```

Note that this syntax is not part of SQL, it is an MLDB extension.


## <a name="builtinfunctions"></a>List of Built-in Functions

### Dataset-provided functions

These functions are always available when processing rows from a dataset, and
will change values on each row under consideration. See the [Intro to Datasets](../datasets/Datasets.md) documentation for more information about names and paths.

<a name="rowHash"></a>

- `rowHash()`: returns the internal hash value of the current row, useful for random sampling and providing a stable [order](OrderByExpression.md) in query results
- `rowName()`: returns the name the current row 
- `rowPath()` is the structured path to the row under consideration.
- `rowPathElement(n)` is the nth element of the `rowPath()` of the row
   under consideration.  Negative indexing is supported, meaning that if n is less than zero, 
   it will be a distance from the end (for example, -1 is the last element, -2 is the second to last). 
   For a rowName of `x.y.2`, then `rowPathElement(0)` will be `x`, `rowPathElement(1)` will be `y` 
   and `rowPathElement(2)` is equivalent to `rowPathElement(-1)` which will be `2`. If n is 
   bigger than the number of elements in the row path, NULL will be returned.
- `columnCount()`: returns the number of columns with explicit values set in the current row
- `leftRowName()` and `rightRowName()`: in the context of a join, returns the name of the row that was joined on the left or right side respectively.


### Path manipulation functions

 See the [Intro to Datasets](../datasets/Datasets.md) documentation for more information about names and paths.

- `stringify_path(path)` will return a string representation its argument, with the
  elements separated by periods and any elements with periods or quotes
  quoted (and internal quotes doubled).  This is what is used by the `rowName()`
  function to convert from the structured `rowPath()` representation.  For
  example, the path `['x', 'hello.world']` when passed through would
  return the string `'x."hello.world"'`.  This is the inverse of `parse_path`
  (below).
- `parse_path(string)` will return its argument as a structured path
  which may be used for example as the result of a `NAMED` clause.  This is the
  inverse of `stringify_path` (above).
- `path_element(path, n)` will return element `n` of the given `path`.
- `path_length(path)` will return the number of elements in the given `path`.
- `flatten_path(path)` will return a path with a single element that encodes
  the entire `path` passed in, in the same manner as `stringify_path`.  This
  is useful where a series of nested values need to be turned into a flat set
  of columns for another function or a vector aggregator.  By using
  `COLUMN EXPR (AS flatten_path(columnPath()))` an entire object can be
  flattened in this manner.
- `unflatten_path(path)` is the inverse of `flatten_path`.  It requires that
  the input path have a single element, and will turn it back into a variable
  sized path.  Using `COLUMN EXPR (AS unflatten_path(columnPath()))` an entire
  object can be unflattened in this manner.


### Encoding and decoding functions

- `implicit_cast(x)`: attempts to convert `x` to a
  number according to the following recipe:
  - if `x` is the empty string, return `null`
  - if `x` is a string that can be converted to a number, return the number
  - otherwise, return `x` unchanged
- `hash(expr)` returns a hash of the value of            `expr`.  Hashing a `null`
  value will always return a `null`.  Internally, this uses
  the [Highway Tree Hash](https://github.com/google/highwayhash) which is
  claimed to be likely secure whilst retaining good speed.  See also
  [`rowHash()`](#rowHash).
- `base64_encode(blob)` returns the base-64 encoded version of the blob
  (or string) argument as a string.
- `base64_decode(string)` returns a blob containing the decoding of the
  base-64 data provided in its argument.
- `extract_column(row)` extracts the given column from the row, keeping
  only its latest value by timestamp.
- `print_json(expr)` returns string with the value of expr converted to JSON.  If
  there is ambiguity in the expression (for example, the same key with multiple
  values), then one of the values of the key will be chosen to represent the value
  of the key.
- <a name="parse_json"></a>`parse_json(string, {arrays: 'parse', ignoreErrors: false})` returns a row with the JSON decoding of the
  string in the argument. If the `arrays` option is set to `'parse'` (this is the default) then nested arrays and objects will be parsed recursively; no flattening is performed. If the `arrays` option is set to `'encode'`, then arrays containing only scalar values will be one-hot encoded and arrays containing only objects will contain the string representation of the objects. If the `ignoreErrors` option is set to `true`, the function will return NULL for strings that do not parse
  as valid JSON. It will throw an exception otherwise.

  Here are examples with the following JSON string:

```javascript
{
  "a": "b", 
  "c": {"d": "e"}, 
  "f": ["g","h"], 
  "i": [ {"j":"k"}, {"l":"m"} ] 
}
```

With `{arrays: 'parse'}` the output will be:

| a | c.d |f.0 |f.1 | i.0.j | i.0.j |
|:---:|:----:|:----:|:----:|:------:|:------:|
| 'b' | 'e'   | 'g'    | 'h'  |  'k'   |  'm'   |


With `{arrays: 'encode'}` the output will be:

| a | c.d | f.g | f.h | i.0 | i.1
|:---:|:---:|:---:|:-----:|:------:|:------:
| 'b' | 'e' | 1 | 1   | '{"j":"k"}' | '{"l":"m"}'

The full set of options to the `parse_json` function are as follows:

![](%%type MLDB::Builtins::ParseJsonOptions)

and the possible values for the `arrays` field are:

![](%%type MLDB::JsonArrayHandling)


### Numeric functions

- `pow(x, y)`: returns `x` to the power of `y`.
- `exp(x)`: returns _e_ (the Euler number) raised to the power `x`.
- `ln(x)`: returns the natural logarithm of `x`.
- `log(x)`: returns the base-10 logarithm of `x`.
- `log(b, x)`: returns the base-`b` logarithm of `x`.
- `ceil(x)`: returns the smaller integer not less than `x`.
- `floor(x)`: returns the largest integer not greater than `x`.
- `mod(x, y)`: returns `x` modulo `y`.  The value of `x` and `y` must be an integer. Another way to get the modulo is `x % y`.
- `abs(x)`: returns the absolute value of `x`.
- `sqrt(x)`: returns the square root of `x`.
- `sign(x)`: returns the sign of `x` (-1, 0, +1).
- `isnan(x)`: returns true if `x` is `NaN` in the floating point representation.
- `isinf(x)`: return true if `x` is +/- infinity in the floating point representation.
- `isfinite(x)`: returns true if `x` is neither infinite nor `NaN`.
- `sin(x)`, `cos(x)` and `tan(x)` are the normal trigonometric functions;
- `asin(x)`, `acos(x)` and `atan(x)` are the normal inverse trigonometric functions;
- `atan2(x, y)` returns the two-argument arctangent of `x` and `y`, in other
  words the angle (in radians) of the point through `x` and `y` from the origin
  with respect to the positive `x` axis;
- `sinh(x)`, `cosh(x)` and `tanh(x)` are the normal hyperbolic functions;
- `asinh(x)`, `acosh(x)` and `atanh(x)` are the normal inverse hyperbolic functions.
- `quantize(x, y)`: returns `x` rounded to the precision of `y`.  Here are some examples:

expression|result
----------------------|-----
`quantize(2.17, 0.001)` | 2.17
`quantize(2.17, 0.01)`  | 2.17
`quantize(2.17, 0.1)`   | 2.2
`quantize(2.17, 1)`     | 2
`quantize(2.17, 10)`    | 0
`quantize(-0.1, 1)`     | 0
`quantize(0, 10000)`    | 0
`quantize(217, 0.1)`    | 217
`quantize(217, 1)`      | 217
`quantize(217, 10)`     | 220
`quantize(217, 100)`    | 200
`quantize(-217, 100)`   | -200


- `replace_nan(x, y)`: replace all `NaN`s and `-NaN`s in `x` by `y`.  Works on scalars or rows.
- `replace_inf(x, y)`: replace all `Inf`s and `-Inf`s in `x` by `y`.  Works on scalars or rows.
- `replace_not_finite(x, y)`: replace all `Inf`s, `-Inf`s and `NaN`s in `x` by `y`.  Works on scalars or rows.
- `replace_null(x, y)`: replace all `null`s in `x` by `y`.  Works on scalars or rows.
- `clamp(x,lower,upper)` will clamp the value `x` between the `lower` and `upper` bounds.
- `binomial_lb_80(trials, successes)` returns the 80% lower bound using the Wilson score.
- `binomial_ub_80(trials, successes)` returns the 80% upper bound using the Wilson score.

More details on the [Binomial proportion confidence interval Wikipedia page](https://en.wikipedia.org/wiki/Binomial_proportion_confidence_interval).

### Constant functions

The following functions return numerical constants:

- `pi()` returns the value of *pi*, the ratio of a circle's circumference to its
  diameter, as a double precision floating point number.
- `e()` returns the value of *e*, the base of natural logarithms, as a double
  precision floating point number.

### String functions

- `lower(string)` returns the lowercase version of the string, according to the
  system locale.
- `upper(string)` returns the uppercase version of the string, according to the
  system locale.
- `length(string)` returns the length of the string.
- `regex_replace(string, regex, replacement)` will return the given string with
  matches of the `regex` replaced by the `replacement`.  Perl-style regular
  expressions are supported.  It is normally preferable that the `regex` be a
  constant string; performance will be very poor if not as the regular expression
  will need to be recompiled on every application.
- `regex_match(string, regex)` will return true if the *entire* string matches
  the regex, and false otherwise.  If `string` is null, then null will be returned.
  It is normally preferable that the `regex` be a
  constant string; performance will be very poor if not as the regular expression
  will need to be recompiled on every application.
- `regex_search(string, regex)` will return true if *any portion of * `string` matches
  the regex, and false otherwise.  If `string` is null, then null will be returned.
  It is normally preferable that the `regex` be a
  constant string; performance will be very poor if not as the regular expression
  will need to be recompiled on every application.
- `levenshtein_distance(string, string)` will return the [Levenshtein distance](https://en.wikipedia.org/wiki/Levenshtein_distance), 
  or the *edit distance*, between the two strings.

### Timestamp functions

- `earliest_timestamp(x)` returns the earliest timestamp associated with the scalar
  or object `x`.
- `latest_timestamp(x)` returns the maximum timestamp associated with the scalar
  or object `x`.
- `distinct_timestamps(x)` returns an embedding of the distinct timestamps of a scalar
  or object `x`.
- `x @ d` or `at(x, d)` returns the value of the expression `x`, but with the timestamp
  modified to be at timestamp `d`.
- `now()` returns the timestamp at the current moment, according to system
  time.
- `date_part(unit, x)` returns the subfield `unit` of timestamp `x`. The following are the supported units:
  - `microsecond` as the total number of microseconds after the rounded down second.
  - `millisecond` as the total number of millisecond after the rounded down second.
  - `second` as the number of seconds after the minute (0-59)
  - `minute` as the number of minutes after the hour (0-59)
  - `hour` as the hour of the day (0-23)
  - `day` as the day of the month (1-31)
  - `dow` as the day of the week, starting on sunday (0-6)
  - `doy` as the number of days elapsed since january 1st of the same year (0-364/365)
  - `isodow` as the ISO-8601 day of the week, starting on monday (1-7)
  - `isodoy` as the number of the day starting from monday on the 1st ISO-8601 week of the year (1-371)
  - `week` as the number of full weeks elapsed since January 1st of the year (0-51)
  - `isoweek` as the ISO-8601 week number (1-53)
  - `month` as the number of the date's month (1-12)
  - `quarter` as the number of the date's quarter (1-4)
  - `year` as the gregorian calendar year of the date
  - `isoyear` as the ISO-8601 calendar year of the date
- `date_trunc(unit, x)` will truncate the timestamp `x` to the specified `unit`.
  - For example, `date_trunc('month', '1969-07-24')` will return `'1969-07-01'`
  - `day`, `dow`, `doy`, `isodow`, `isodoy` will all truncate to the day

### Set operation functions

- `jaccard_index(expr, expr)` will return the [Jaccard index](https://en.wikipedia.org/wiki/Jaccard_index), also
  known as the *Jaccard similarity coefficient*, on two sets. The sets are specified using two row expressions.
  The column names will be used as values, meaning this function can be used
  on the output of the [`tokenize`](#importfunctions) function. The function will return 1 if the sets are equal, and 0 if they are 
  completely different.

### Vector space functions

- `norm(vec, p)` will return the L-`p` norm of `vec`. The L-0 norm is the count of non-zero
   elements.
- `normalize(vec, p)` will return a version of the `vec` normalized in the
   L-`p` norm such that `normalize(vec, p) = vec / norm(vec, p)`.
- `vector_diff(vec1, vec2)` will efficiently return an elementwise difference `vec1 - vec2`,
   where both are assumed to be embeddings.  The lengths of the two must be the same.
- `vector_sum(vec1, vec2)` will efficiently return an elementwise sum `vec1 + vec2`, where
  both are assumed to be embeddings.  The lengths of the two must be the same.
- `vector_product(vec1, vec2)` will efficiently return an elementwise product `vec1 * vec2`, where
  both are assumed to be embeddings.  The lengths of the two must be the same.
- `vector_quotient(vec1, vec2)` will efficiently return an elementwise quotient `vec1 / vec2`, where
  both are assumed to be embeddings.  The lengths of the two must be the same.
  Divisions by zero will result in NaN values.
- `flatten(val)` will take a n-dimensional embedding and flatten it down
  into a one-dimensional embedding containing all of the elements.  The
  elements will be taken from end end dimensions first, ie
  `flatten([ [ 1, 2], [3, 4] ])` will be `[1, 2, 3, 4]`.
- `reshape(val, shape)` will take a n-dimensional embedding and reinterpret it
  as a N-dimensional embedding of the provided shape containing all of the
  elements, allowing for example a 1-dimensional vector to be re-interpreted
  as a 2-dimensional array. The shape argument is an embedding containing the
  size of each dimension.  This will fail if the number of elements in `shape`
  is not the same as the number of elements in `val`.
- `reshape(val, shape, newel)` is similar to the two argument version of
  `reshape`, but allows for the number of elements to be different.  If the
  number of elements increases, new elements will be filled in with the
  `newel` parameter.
- `shape(val)` will take a n-dimensional embedding and return the size of each dimension as as array.
- `concat(x, ...)` will take several embeddings with identical sizes in all
  but their last dimension and join them together on the last dimension.
  For single dimension embeddings, this is normal concatenation.  For two
  dimension embeddings, this will join them vertically.  And so forth.
- `slice(val, index)` will take an n-dimensional embedding and select only
  the `index`th element of the last index.  For example, with a `m x n` embedding
  `x` a single row can be selected with `x[index]` (returning a `n` element
  embedding).  Whereas `slice(x, index)` will return the `index`th *column*
  as an `m` element embedding. 

### <a name="geofunctions"></a>Geographical functions

The following functions operate on latitudes and longtitudes and can be used to
calculate things to do with locations on Earth:

- `geo_distance(lat1, lon1, lat2, lon2)` calculates the great circle distance from
  the point at `(lat1, lon1)` to the point at (lat2, lon2)` in meters assuming that
  the Earth is a perfect sphere with a radius of 6371008.8 meters.  It will be
  accurate to within 0.3% anywhere on earth, apart from near the North or South
  Poles.

### <a name="signalprocfunctions"></a>Signal processing functions

The following functions provide digital signal processing capabilities:

- `fft(data [,direction='forward' [,type='real']])` performs a fast fourier
   transform on the given data.  `direction` can be `'forward'` or `'backward'`
   and controls the direction of the transform (the default is `'forward'`).
   `type` controls whether the data in the time domain is `'real'` or `'complex'`
   valued (default is real).  `data` must be an embedding of `n` reals (for the
   real case) or an `n` by 2 embedding (for the complex case), and `n` must be
   divisible by 32 (you can zero-pad the data otherwise).
   <p>The output of the forward FFT function is always complex valued, with
   the real and imaginary components in a `n` by 2 embedding on the output.
   Note that for real-valued FFTs, the imaginary part of the first (DC) component
   contains the half-frequency real component, unlike most FFT implementations.
   This needs to be maintained for the `reverse` direction to work, but will
   need to be handled in any analysis that is performed in the frequency
   domain.
- `phase(data)` takes a `n` by 2 embedding, with real and complex
  parts, and returns an `n` element embedding with the phase angle.
- `amplitude(data)` takes a `n` by 2 embedding, with real and complex
  parts, and returns an `n` element embedding with the amplitude.
- `real(data)` takes an `n` by 2 embedding, and returns the a `n` element
  embedding with the real parts.
- `imag(data)` takes an `n` by 2 embedding, and returns the a `n` element
  embedding with the real parts.
- `impulse(n)` returns an `n` element real embedding with the impulse function,
  with the first element 1 and the rest zero.
- `shifted_impulse(n, e)` returns an impulse function of length `n`
  time-shifted by `e` steps, ie zeros everywhere apart from the `e`th element
  which is one.

<<<<<<< HEAD
### <a name="blobfunctions"></a>Blob functions

The following functions are specific to blob data:

- `blob_length(x)` returns the length (in bytes) of the blob `x`
=======
### <a name="imagefunctions"></a>Image processing functions

The following functions provide image processing capabilities:

- `parse_exif(blob)` takes a JPEG image blob and parses basic EXIF information from it. It should be used in combination with the `fetcher()` function. The returned values are:

![](%%type MLDB::Builtins::ExifMetadata)
>>>>>>> 39554baa

### <a name="httpfunctions"></a>Web data functions

The following functions are used to extract and process web data.

#### `fetcher(str)`

Fetches resources from a given file or URL. It acts as the
default version of [function fetcher](../functions/Fetcher.md.html). It returns
two output columns:
* content is a binary BLOB field containing the (binary) content that was loaded from the URL. If there was an error, it will be null.
* error is a string containing the error message. If the fetch succeeded, it will be null.

**Example**

The following query will use fetcher to return the country code from an IP
address from an external web service.

```sql
SELECT CAST (fetcher('http://www.geoplugin.net/json.gp?ip=158.245.13.123')[content] AS STRING)
```

**Limitations**

  - The fetcher function will only attempt one fetch of the given URL; for
  transient errors a manual retry will be required
  * There is currently no timeout parameter.  Hung requests will timeout
  eventually, but there is no guarantee as to when.
  * There is currently no rate limiting built in.
  * There is currently no facility to limit the maximum size of data that
  will be fetched.
  * There is currently no means to authenticate when fetching a URL,
  apart from using the credentials daemon built in to MLDB.
  * There is currently no caching mechanism.
  * There is currently no means to fetch a resource only if it has not
  changed since the last time it was fetched.

#### `extract_domain(str, {removeSubdomain: false})`

Extracts the domain name from a URL. Setting the option `removeSubdomain` to `true` will return only the domain without the subdomain. Note that the string passed in must be a complete and valid URL. If a scheme (`http://`, etc) is not present, an error will be thrown.

The full set of options to the `extract_domain` function are as follows:

![](%%type MLDB::Builtins::ExtractDomainOptions)


See also the ![](%%doclink http.useragent function) that can be used to parse a user agent string.

### <a name="importfunctions"></a>Data import functions

- `tokenize(str, {splitChars: ',', quoteChar: '', offset: 0, limit: null, value: null, minTokenLength: 1, ngramRange:[1, 1]})`
can be used to create bag-of-tokens representations of strings, by returning a row whose
columns are formed by tokenizing `str` by splitting along `splitChars` and whose values by default are the
number of occurrences of those tokens within `str`. For example `tokenize('a b b c c c', {splitChars:' '})` will return the row `{'a': 1, 'b': 2, 'c': 3}`.
- `token_extract(str, n, {splitChars: ',', quoteChar: '', offset: 0, limit: null, minTokenLength: 1})` will return the `n`th token from `str` using the same tokenizing rules as `tokenize()` above. Only the tokens respecting the `minTokenLength` will be considered, and ngram options are ignored.

Parameters to `tokenize` and `token_extract` are as follows:

![](%%type MLDB::TokenizeOptions)


## <a name="aggregatefunctions"></a>Aggregate Functions

The following standard SQL aggregation functions are supported. They may only be used in SELECT and HAVING clauses. If an aggregation function appears in the SELECT clause and no GROUP BY clause is used, an empty GROUP BY clause will be inferred.

- `avg` returns the average of all values in the group.  It works in
  double precision floating point only.
- `sum` returns the sum of all values in the group.  It works in
  double precision floating point only.
- `min` returns the minimum of all values in the group.
- `max` returns the maximum of all values in the group.
- `count` returns the number of non-null values in the group.
    - `count(*)` is a special function which will count the number of rows in the group with non-null values in any column
- `count_distinct` returns the number of unique, distinct non-null values in the group.

The following useful non-standard aggregation functions are also supported:

- `latest`, `earliest` will return the values with the latest or earliest timestamp in the group
- `pivot(columnName, value)` will accumulate a single row per group, with the
  column name and value given.  This can be used with a group by clause to
  transform a dense dataset of (actor,action,value) records into a sparse
  dataset with one sparse row per actor, for example to create one-hot feature vectors or term-document or cooccurrence matrices.
- `string_agg(expr, separator [, sortField])` will coerce the value of `expr`
   and that of `separator` to a string, create a list of all values sorted 
   by the `sortField`
   (which is null if not specified) breaking ties by sorting by `expr` as a
   string, and produce a single string with the concatenation of `expr`
   separated by `separator` at internal boundaries on the list.  For example,
   if `expr` is `"one"`, `"two"` and `"three"` in the group, and `separator` is
   `', '` the output will be `"one, two, three"`.  The `sortField` can be used
   to ensure that the values over multiple `string_agg` calls are in the,
   same order, for example are in order of time or in row order of the
   underlying dataset.  Note that the `rowPath()` can be used in the
   `sortField` to achieve that result.

### Aggregates of rows

Every aggregate function can operate on single columns, just like in standard SQL, but they can also operate on multiple columns via complex types like rows and scalars.  This
has the effect of calculating a separate aggregate for each column in the input, and
returns a row-valued result.  For example, to calculate the total count of each
 column in a dataset, the following would suffice:

```sql
SELECT count({*})
```

which would return a row with one count for each column in the dataset.  This
functionality is useful to write generic queries that operate without prior
knowledge of the column names, and to make queries on datasets with thousands
or millions of column feasible.

## Vertical, Horizontal and Temporal Aggregation

The standard SQL aggregation functions operate 'vertically' down columns. MLDB datasets are transposable matrices, so MLDB also supports 'horizontal' aggregation. In addition, MLDB supports a third, temporal dimension, so 'temporal' aggregation is also supported:

- Vertical aggregation functions
  - `vertical_count(<row>)` alias of `count()`, operates on columns.
  - `vertical_sum(<row>)` alias of `sum()`, operates on columns.
  - `vertical_avg(<row>)` alias of `avg()`, operates on columns.
  - `vertical_stddev(<row>)` alias of `stddev()`, operates on columns.
  - `vertical_variance(<row>)` alias of `variance()`, operates on columns.
  - `vertical_min(<row>)` alias of `min()`, operates on columns.
  - `vertical_max(<row>)` alias of `max()`, operates on columns.
  - `vertical_latest(<row>)` alias of `latest()`, operates on columns.
  - `vertical_earliest(<row>)` alias of `earliest()`, operates on columns.
- Horizontal aggregation functions
  - `horizontal_count(<row>)` returns the number of non-null values in the row.
  - `horizontal_sum(<row>)` returns the sum of the non-null values in the row.
  - `horizontal_string_agg(<row>, <separator>)` returns the string aggregator of the value of row, coerced to strings, separated by separator.
  - `horizontal_avg(<row>)` returns the average of the non-null values in the row.
  - `horizontal_min(<row>)` returns the minimum of the non-null values in the row.
  - `horizontal_max(<row>)` returns the maximum of the non-null value in the row.
  - `horizontal_latest(<row>)` returns the non-null value in the row with the latest timestamp.
  - `horizontal_earliest(<row>)` returns the non-null value in the row with the earliest timestamp.
- Temporal aggregation functions
  - `temporal_count(<row>)` returns the number of non-null values per cell.
  - `temporal_sum(<row>)` returns the sum of the non-null values per cell.
  - `temporal_avg(<row>)` returns the average of the non-null values per cell.
  - `temporal_min(<row>)` returns the minimum of the non-null values per cell.
  - `temporal_max(<row>)` returns the maximum of the non-null value per cell.
  - `temporal_latest(<row>)` returns the non-null value with the latest timestamp per cell.
  - `temporal_earliest(<row>)` returns the non-null value with the earliest timestamp per cell.

## <a name="jseval"></a>Evaluating a JavaScript function from SQL

The SQL function `jseval` allows for the inline definition of functions using Javascript. This function takes the following arguments:

1.  A text string containing the text of the function to be evaluated.  This
    must be a valid Javascript function, which will return with the `return`
    function.  For example, `return x + y`.  This must be a constant string,
    it cannot be an expression that is evaluated at run time.
2.  A text string containing the names of all of the parameters that will be
    passed to the function, as they are referred to within the function.  For
    example, `x,y`.  This must be a constant string, it cannot be an expression
    that is evaluated at run time.
3.  As many argument as are listed in part 2, in the same order.  These can be
    any SQL expressions and will be bound to the parameters passed in to the
    function.

The result of the function will be the result of calling the function on the
supplied arguments.  This will be converted into a result as follows:

- A `null` will remain a `null`
- A Javascript number, string or `Date` will be converted to the equivalent
  MLDB number, string or timestamp;
- An object (dictionary) will be converted to a row

In all cases, the timestamp on the output will be equal to the latest of the
timestamps on the arguments passed in to the function.

As an example, to calculate the Fibonnaci numbers from SQL (somewhat
inefficiently), one could write

```sql
SELECT jseval('
function fib(x) {
    if (x == 1) return 1;
    if (x == 2) return 1;
    return fib(x - 1) + fib(x - 2);
}
return fib(i);
', 'i', i)
```

or to parse a comma separated list of 'key=value' attributes into a row, one could write

```sql
SELECT jseval('
var fields = csv.split(",");
var result = {};
for (var i = 0;  i < fields.length;  ++i) {
    var field = fields[i];
    var kv = field.split("=");
    result[kv[0]] = kv[1];
}
return result;
', 'csv', expression_to_generate_csv)
```

The `mldb` Javascript object is available from the function; this can notably used to
log to the console to aid debugging. Documentation for this object can be found with the
![](%%doclink javascript plugin) documentation.

You can also take a look at the ![](%%nblink _tutorials/Executing JavaScript Code Directly in SQL Queries Using the jseval Function Tutorial) for examples of how to use the `jseval` function.

## <a name="try"></a>Handling errors line by line

When processing a query and an error occurs, the whole query fails and no 
result is returned, even if only a single line caused the error. The `try` function is 
meant to handle this type of situation. The first argument is the expression to 
*try* to apply. The optional second argument is what will be returned if an error 
is encountered. It can be any value expression, including other functions and 
other `try` functions. If no second argument is given, the error is returned as a string.
The `try` function is analogous to a try/catch block in other programming languages.

### Example usage

```sql
SELECT try(parse_json('foo'), 'err')
```

Here, `parse_json('foo')` will fail. Since the second argument is provided, the
value "err" will be returned.

```sql
SELECT try(parse_json('foo'))
```

Again, `parse_json('foo')` will fail. Since the second argument was left blank,
the error message generated by MLDB will be returned.

If the result of the `try` function is expected to be a row expression, then 
both arguments supplied must return row expressions, like in the following
example:

```sql
SELECT try(parse_json('foo'), {}) AS *
```

As a counter example, the following two calls will both fail 
when an error is encoutered because the function will
return a string, and strings cannot be used with `AS *`.

```sql
SELECT try(parse_json('foo')) AS *
SELECT try(parse_json('foo'), 'err') AS *
```

Note that the `try` function only applies to runtime exceptions, not to syntax
errors or bind-time failures.<|MERGE_RESOLUTION|>--- conflicted
+++ resolved
@@ -613,21 +613,19 @@
   time-shifted by `e` steps, ie zeros everywhere apart from the `e`th element
   which is one.
 
-<<<<<<< HEAD
+### <a name="imagefunctions"></a>Image processing functions
+
+The following functions provide image processing capabilities:
+
+- `parse_exif(blob)` takes a JPEG image blob and parses basic EXIF information from it. It should be used in combination with the `fetcher()` function. The returned values are:
+
+![](%%type MLDB::Builtins::ExifMetadata)
+
 ### <a name="blobfunctions"></a>Blob functions
 
 The following functions are specific to blob data:
 
 - `blob_length(x)` returns the length (in bytes) of the blob `x`
-=======
-### <a name="imagefunctions"></a>Image processing functions
-
-The following functions provide image processing capabilities:
-
-- `parse_exif(blob)` takes a JPEG image blob and parses basic EXIF information from it. It should be used in combination with the `fetcher()` function. The returned values are:
-
-![](%%type MLDB::Builtins::ExifMetadata)
->>>>>>> 39554baa
 
 ### <a name="httpfunctions"></a>Web data functions
 
